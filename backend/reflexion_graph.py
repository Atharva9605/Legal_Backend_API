--- conflicted
+++ resolved
@@ -22,7 +22,6 @@
 graph.add_edge("execute_tools", "revisor")
 
 def event_loop(state: GraphState) -> str:
-<<<<<<< HEAD
     """
     Determine the next step in the graph execution.
     
@@ -52,11 +51,6 @@
         return "execute_tools"
     else:
         # If no tool calls, we're done
-=======
-    count_tool_visits = sum(isinstance(item, ToolMessage) for item in state["messages"])
-    num_iterations = count_tool_visits
-    if num_iterations > MAX_ITERATIONS:
->>>>>>> 687945bb
         return END
 
 graph.add_conditional_edges("revisor", event_loop)
@@ -64,7 +58,6 @@
 
 app = graph.compile()
 
-<<<<<<< HEAD
 # Test the graph structure
 if __name__ == "__main__":
     print("🔍 Testing Graph Structure...")
@@ -77,10 +70,4 @@
     except Exception as e:
         print(f"❌ Graph compilation failed: {e}")
         import traceback
-        traceback.print_exc()
-=======
-# Remove or comment out the test execution:
-# print(app.get_graph().draw_mermaid())
-# response = app.invoke({"messages": ["test case..."]})
-# print(response["messages"][-1].tool_calls[0]["args"]["answer"])
->>>>>>> 687945bb
+        traceback.print_exc()